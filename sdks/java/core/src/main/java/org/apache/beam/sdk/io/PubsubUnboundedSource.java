--- conflicted
+++ resolved
@@ -1331,7 +1331,6 @@
 
   @Override
   public PCollection<T> apply(PBegin input) {
-<<<<<<< HEAD
     if (subscription == null) {
       try {
         try (PubsubClient pubsubClient =
@@ -1350,8 +1349,6 @@
       }
     }
 
-=======
->>>>>>> a38a6072
     return input.getPipeline().begin()
                 .apply(Read.from(new PubsubSource<T>(this)))
                 .apply("PubsubUnboundedSource.Stats",
